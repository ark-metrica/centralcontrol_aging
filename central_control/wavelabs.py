--- conflicted
+++ resolved
@@ -77,57 +77,6 @@
     wavelabs-relay://host_ip:host_port (should probably be wavelabs-relay://localhost:3335)
     
     """
-<<<<<<< HEAD
-        self.protocol, location = address.split("://")
-        self.host, self.port = location.split(":")
-        self.port = int(self.port)
-
-    def __del__(self):
-        try:
-            self.sock_file.close()
-            self.connection.close()
-        except:
-            pass
-
-        try:
-            self.server.close()
-        except:
-            pass
-
-    def recvXML(self):
-        """reads xml object from socket"""
-        target = self.XMLHandler()
-        parser = ET.XMLParser(target=target)
-        while not target.done_parsing:
-            parser.feed(self.connection.recv(1024))
-        parser.close()
-        if target.error != 0:
-            print(
-                "Got error number {:} from WaveLabs software: {:}".format(
-                    target.error, target.error_message
-                )
-            )
-        return target
-
-    def startServer(self):
-        """define a server which listens for the wevelabs software to connect"""
-        self.iseq = 0
-
-        self.server = socketserver.TCPServer(
-            (self.host, self.port),
-            socketserver.StreamRequestHandler,
-            bind_and_activate=False,
-        )
-        self.server.timeout = (
-            None  # never timeout when waiting for the wavelabs software to connect
-        )
-        self.server.allow_reuse_address = True
-        self.server.server_bind()
-        self.server.server_activate()
-
-    def connect(self):
-        """
-=======
     self.protocol, location = address.split('://')
     self.host, self.port = location.split(':')
     self.port = int(self.port)
@@ -167,7 +116,6 @@
     
   def connect(self):
     """
->>>>>>> 80d46038
     generic connect method, does what's appropriate for getting comms up based on self.protocol
     """
         if self.protocol == "wavelabs":
